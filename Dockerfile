##
# Multi-stage Production-Ready Dockerfile for Liquid-Hive-Upgrade
# 
# This builds a secure, hardened container with:
# - Multi-stage builds for minimal attack surface
# - Non-root user execution
# - Security scanning integration
# - Health checks and observability
##

# ============================================================================
# Build stage 1: Python dependencies
# ============================================================================
FROM python:3.11-slim as python-builder
LABEL stage=python-builder

# Install system dependencies needed for building Python packages
RUN apt-get update && apt-get install -y --no-install-recommends \
    build-essential \
    gcc \
    libc6-dev \
    libffi-dev \
    libssl-dev \
    && rm -rf /var/lib/apt/lists/*

WORKDIR /app
COPY requirements.txt .

# Create a virtual environment and install dependencies
RUN python -m venv /opt/venv
ENV PATH="/opt/venv/bin:$PATH"
RUN pip install --no-cache-dir --upgrade pip setuptools wheel \
    && pip install --no-cache-dir -r requirements.txt

# ============================================================================
# Build stage 2: Frontend assets
# ============================================================================
FROM node:20-alpine as frontend-builder
LABEL stage=frontend-builder

# Set up Node.js environment for security
RUN addgroup -g 1001 -S nodejs \
    && adduser -S nextjs -u 1001

WORKDIR /app/frontend

# Copy package files and install dependencies
COPY frontend/package.json frontend/yarn.lock ./
RUN yarn install --frozen-lockfile --production=false

# Copy source code and build
COPY frontend/tsconfig.json frontend/vite.config.ts frontend/index.html ./
COPY frontend/public ./public
COPY frontend/src ./src

# Build the application
RUN yarn build \
    && yarn cache clean

# ============================================================================
# Build stage 3: Security scanner (optional)
# ============================================================================
FROM aquasec/trivy:latest as security-scanner
COPY --from=python-builder /app /scan-target
RUN trivy fs --exit-code 0 --format table /scan-target

# ============================================================================
# Runtime stage: Production image
# ============================================================================
FROM python:3.11-slim as runtime
LABEL maintainer="Liquid-Hive Team"
LABEL version="2.0.0"
LABEL description="Liquid-Hive-Upgrade: Oracle Provider Router with Planner & Arena"

# Install runtime system dependencies and security updates
RUN apt-get update && apt-get install -y --no-install-recommends \
    ca-certificates \
    curl \
    dumb-init \
    && apt-get upgrade -y \
    && rm -rf /var/lib/apt/lists/* \
    && apt-get clean

# Create application user and group with specific UID/GID
RUN groupadd --gid 10001 appgroup \
    && useradd --uid 10001 --gid appgroup --shell /bin/bash --create-home appuser

# Set up Python environment
ENV PYTHONDONTWRITEBYTECODE=1 \
    PYTHONUNBUFFERED=1 \
    PYTHONHASHSEED=random \
    PIP_NO_CACHE_DIR=1 \
    PIP_DISABLE_PIP_VERSION_CHECK=1

# Copy virtual environment from builder
COPY --from=python-builder /opt/venv /opt/venv
ENV PATH="/opt/venv/bin:$PATH"

# Set working directory and copy application code
WORKDIR /app

# Copy application files with proper ownership
COPY --chown=appuser:appgroup . /app
COPY --chown=appuser:appgroup src/ /app/src/

# Copy built frontend assets
COPY --from=frontend-builder --chown=appuser:appgroup /app/frontend/dist /app/src/frontend/dist

# Create necessary directories and set permissions
RUN mkdir -p /app/logs /app/data /app/tmp \
    && chown -R appuser:appgroup /app \
    && chmod -R 755 /app \
    && chmod -R 750 /app/logs /app/data /app/tmp

# Add health check script
COPY --chown=appuser:appgroup health-check.sh /usr/local/bin/health-check.sh
RUN chmod +x /usr/local/bin/health-check.sh

# Switch to non-root user
USER appuser:appgroup

# Set up Python path
ENV PYTHONPATH=/app/src:/app

# Expose port
EXPOSE 8000
<<<<<<< HEAD

# Add health check
HEALTHCHECK --interval=30s --timeout=10s --start-period=60s --retries=3 \
    CMD /usr/local/bin/health-check.sh

# Add labels for better observability
LABEL org.opencontainers.image.title="Liquid-Hive-Upgrade"
LABEL org.opencontainers.image.description="Oracle Provider Router with Planner & Arena services"
LABEL org.opencontainers.image.vendor="Liquid-Hive"
LABEL org.opencontainers.image.source="https://github.com/liquid-hive/upgrade"
LABEL org.opencontainers.image.documentation="https://docs.liquid-hive.dev"

# Use dumb-init to handle signals properly
ENTRYPOINT ["dumb-init", "--"]

# Default command
=======
HEALTHCHECK --interval=30s --timeout=5s --start-period=20s --retries=3 CMD python - <<'PY' || exit 1
import urllib.request
import sys
try:
    with urllib.request.urlopen('http://127.0.0.1:8000/api/healthz', timeout=3) as r:
        sys.exit(0 if r.status == 200 else 1)
except Exception:
    sys.exit(1)
PY
>>>>>>> f604563b
CMD ["python", "-m", "unified_runtime.__main__"]<|MERGE_RESOLUTION|>--- conflicted
+++ resolved
@@ -124,7 +124,7 @@
 
 # Expose port
 EXPOSE 8000
-<<<<<<< HEAD
+
 
 # Add health check
 HEALTHCHECK --interval=30s --timeout=10s --start-period=60s --retries=3 \
@@ -141,7 +141,8 @@
 ENTRYPOINT ["dumb-init", "--"]
 
 # Default command
-=======
+CMD ["python", "-m", "unified_runtime.__main__"]
+
 HEALTHCHECK --interval=30s --timeout=5s --start-period=20s --retries=3 CMD python - <<'PY' || exit 1
 import urllib.request
 import sys
@@ -151,5 +152,5 @@
 except Exception:
     sys.exit(1)
 PY
->>>>>>> f604563b
-CMD ["python", "-m", "unified_runtime.__main__"]+CMD ["python", "-m", "unified_runtime.__main__"]
+        main