version: "3.8"

# =============================================================================
# Development Docker Compose Configuration
# Includes all services with proper dependencies, health checks, and volumes
# =============================================================================

x-common-env: &common-env
  LOG_LEVEL: ${LOG_LEVEL:-INFO}
  LOG_JSON: ${LOG_JSON:-1}
  ENVIRONMENT: ${ENVIRONMENT:-development}

x-restart-policy: &restart-policy
  restart: unless-stopped

services:
  # =============================================================================
  # Main Application
  # =============================================================================
  api:
    build: 
      context: .
      dockerfile: Dockerfile
      target: runtime
    env_file:
      - .env
    read_only: true
    security_opt:
      - no-new-privileges:true
    cap_drop:
      - ALL
    ports:
      - "${API_PORT:-8000}:8000"
    environment:
<<<<<<< HEAD
      <<: *common-env
      PYTHONPATH: /app/src:/app
      HOST: 0.0.0.0
      PORT: 8000
    volumes:
      # Development volume mounts for hot reloading
      - ./src:/app/src:ro
      - ./config:/app/config:ro
      - ./data:/app/data
      - ./logs:/app/logs
    depends_on:
      redis:
        condition: service_healthy
      neo4j:
        condition: service_healthy
      qdrant:
        condition: service_healthy
      mongodb:
        condition: service_healthy
    networks: [liquid-hive-net]
    healthcheck:
      test: ["CMD", "/usr/local/bin/health-check.sh"]
      interval: 30s
      timeout: 10s
      retries: 3
      start_period: 60s
    <<: *restart-policy

  # =============================================================================
  # Database Services
  # =============================================================================
  
  # MongoDB - Primary database
  mongodb:
    image: mongo:7.0
    environment:
      MONGO_INITDB_ROOT_USERNAME: ${MONGO_ROOT_USER:-admin}
      MONGO_INITDB_ROOT_PASSWORD: ${MONGO_ROOT_PASSWORD:-password}
      MONGO_INITDB_DATABASE: ${MONGO_DATABASE:-liquid_hive}
    ports:
      - "${MONGO_PORT:-27017}:27017"
    volumes:
      - mongodb_data:/data/db
      - ./scripts/mongo-init.js:/docker-entrypoint-initdb.d/mongo-init.js:ro
    networks: [liquid-hive-net]
    healthcheck:
      test: ["CMD", "mongosh", "--eval", "db.adminCommand('ping')"]
      interval: 10s
      timeout: 5s
      retries: 5
      start_period: 30s
    <<: *restart-policy

  # Redis - Caching and session management
  redis:
    image: redis:7-alpine
    environment:
      REDIS_PASSWORD: ${REDIS_PASSWORD:-}
    ports:
      - "${REDIS_PORT:-6379}:6379"
    volumes:
      - redis_data:/data
      - ./config/redis.conf:/usr/local/etc/redis/redis.conf:ro
    command: ["redis-server", "/usr/local/etc/redis/redis.conf"]
    networks: [liquid-hive-net]
    healthcheck:
      test: ["CMD", "redis-cli", "ping"]
      interval: 10s
      timeout: 5s
      retries: 5
      start_period: 10s
    <<: *restart-policy

  # Neo4j - Graph database
  neo4j:
    image: neo4j:5.15
    environment:
      NEO4J_AUTH: ${NEO4J_USER:-neo4j}/${NEO4J_PASSWORD:-change_this_password}
      NEO4J_PLUGINS: ["apoc", "graph-data-science"]
      NEO4J_dbms_security_procedures_unrestricted: apoc.*,gds.*
      NEO4J_dbms_memory_heap_initial__size: 512m
      NEO4J_dbms_memory_heap_max__size: 2G
    ports:
      - "${NEO4J_HTTP_PORT:-7474}:7474"
      - "${NEO4J_BOLT_PORT:-7687}:7687"
    volumes:
      - neo4j_data:/data
      - neo4j_logs:/logs
      - neo4j_import:/var/lib/neo4j/import
      - neo4j_plugins:/plugins
    networks: [liquid-hive-net]
    healthcheck:
      test: ["CMD", "cypher-shell", "-u", "${NEO4J_USER:-neo4j}", "-p", "${NEO4J_PASSWORD:-change_this_password}", "RETURN 1"]
      interval: 15s
      timeout: 10s
      retries: 5
      start_period: 30s
    <<: *restart-policy

  # Qdrant - Vector database
  qdrant:
    image: qdrant/qdrant:latest
    ports:
      - "${QDRANT_HTTP_PORT:-6333}:6333"
      - "${QDRANT_GRPC_PORT:-6334}:6334"
    volumes:
      - qdrant_data:/qdrant/storage
      - ./config/qdrant-config.yaml:/qdrant/config/production.yaml:ro
    environment:
      QDRANT__SERVICE__HTTP_PORT: 6333
      QDRANT__SERVICE__GRPC_PORT: 6334
      QDRANT__LOG_LEVEL: ${QDRANT_LOG_LEVEL:-INFO}
    networks: [liquid-hive-net]
    healthcheck:
      test: ["CMD", "curl", "-f", "http://localhost:6333/health"]
      interval: 15s
      timeout: 10s
      retries: 5
      start_period: 30s
    <<: *restart-policy
=======
      # Logging
      - LOG_LEVEL=${LOG_LEVEL:-INFO}
      - LOG_JSON=${LOG_JSON:-1}
      # Core dependencies
      - REDIS_URL=${REDIS_URL:-redis://redis:6379/0}
      - QDRANT_URL=${QDRANT_URL:-http://qdrant:6333}
      - QDRANT_COLLECTION=${QDRANT_COLLECTION:-web_corpus}
      - VLLM_ENDPOINT=${VLLM_ENDPOINT:-http://vllm:8000}
      - VLLM_ENDPOINT_SMALL=${VLLM_ENDPOINT_SMALL}
      - VLLM_ENDPOINT_LARGE=${VLLM_ENDPOINT_LARGE}
      # Security and limits
      - TENANCY_MODE=${TENANCY_MODE:-single}
      - RATE_LIMIT_RPS=${RATE_LIMIT_RPS:-10}
      - ADMIN_TOKEN=${ADMIN_TOKEN}
      - API_JWT_PUBLIC_KEY_PATH=${API_JWT_PUBLIC_KEY_PATH}
      - API_JWT_AUDIENCE=${API_JWT_AUDIENCE}
      # Observability
      - OTEL_EXPORTER_OTLP_ENDPOINT=${OTEL_EXPORTER_OTLP_ENDPOINT}
      - OTEL_SERVICE_NAME=${OTEL_SERVICE_NAME:-liquid-hive-upgrade}
      # Provider keys (no secrets in repo; .env for local only)
      - DEEPSEEK_API_KEY=${DEEPSEEK_API_KEY}
      - DEEPSEEK_R1_API_KEY=${DEEPSEEK_R1_API_KEY}
      - OPENAI_API_KEY=${OPENAI_API_KEY}
      - ANTHROPIC_API_KEY=${ANTHROPIC_API_KEY}
      - QWEN_API_KEY=${QWEN_API_KEY}
    # For local CPU-only runs, omit the GPU vLLM service by not enabling the 'gpu' profile.
    # The app will use VLLM_ENDPOINT from config/secrets; default is http://vllm:8000 if present.
    depends_on:
      - prometheus
      - redis
      - neo4j
      - qdrant
    networks: [fusionnet]
    healthcheck:
      test: ["CMD", "bash", "-lc", "curl -fsS http://localhost:8000/api/healthz || exit 1"]
      interval: 15s
      timeout: 5s
      retries: 5
>>>>>>> f604563b

  # =============================================================================
  # Monitoring and Observability
  # =============================================================================
  
  # Prometheus - Metrics collection
  prometheus:
    image: prom/prometheus:latest
    ports:
      - "${PROMETHEUS_PORT:-9090}:9090"
    volumes:
      - ./prometheus/prometheus.yml:/etc/prometheus/prometheus.yml:ro
      - ./prometheus/alerts.yml:/etc/prometheus/alerts.yml:ro
      - prometheus_data:/prometheus
    command:
      - '--config.file=/etc/prometheus/prometheus.yml'
      - '--storage.tsdb.path=/prometheus'
      - '--web.console.libraries=/etc/prometheus/console_libraries'
      - '--web.console.templates=/etc/prometheus/consoles'
      - '--storage.tsdb.retention.time=200h'
      - '--web.enable-lifecycle'
      - '--web.external-url=http://localhost:9090'
    networks: [liquid-hive-net]
    healthcheck:
      test: ["CMD", "wget", "--quiet", "--tries=1", "--spider", "http://localhost:9090/-/healthy"]
      interval: 30s
      timeout: 10s
      retries: 3
    <<: *restart-policy

  # Grafana - Metrics visualization
  grafana:
    image: grafana/grafana:latest
    ports:
      - "${GRAFANA_PORT:-3000}:3000"
    environment:
      GF_SECURITY_ADMIN_USER: ${GRAFANA_ADMIN_USER:-admin}
      GF_SECURITY_ADMIN_PASSWORD: ${GRAFANA_ADMIN_PASSWORD:-admin}
      GF_SERVER_ROOT_URL: http://localhost:3000
      GF_INSTALL_PLUGINS: grafana-clock-panel,grafana-simple-json-datasource
      # SMTP Configuration
      GF_SMTP_ENABLED: ${GRAFANA_SMTP_ENABLED:-false}
      GF_SMTP_HOST: ${GRAFANA_SMTP_HOST:-}
      GF_SMTP_USER: ${GRAFANA_SMTP_USER:-}
      GF_SMTP_PASSWORD: ${GRAFANA_SMTP_PASSWORD:-}
      GF_SMTP_FROM_ADDRESS: ${GRAFANA_SMTP_FROM:-}
      # Alert Configuration
      GRAFANA_SLACK_CRITICAL_WEBHOOK: ${GRAFANA_SLACK_CRITICAL_WEBHOOK:-}
      GRAFANA_SLACK_CRITICAL_CHANNEL: ${GRAFANA_SLACK_CRITICAL_CHANNEL:-}
      GRAFANA_SLACK_WARNING_WEBHOOK: ${GRAFANA_SLACK_WARNING_WEBHOOK:-}
      GRAFANA_SLACK_WARNING_CHANNEL: ${GRAFANA_SLACK_WARNING_CHANNEL:-}
      GRAFANA_WEBHOOK_URL: ${GRAFANA_WEBHOOK_URL:-}
      GRAFANA_PAGER_WEBHOOK: ${GRAFANA_PAGER_WEBHOOK:-}
      GRAFANA_ALERT_EMAILS: ${GRAFANA_ALERT_EMAILS:-}
      SLACK_WEBHOOK_URL: ${SLACK_WEBHOOK_URL:-https://hooks.slack.com/services/your/webhook/url}
    volumes:
      - grafana_data:/var/lib/grafana
      - ./grafana/provisioning/datasources:/etc/grafana/provisioning/datasources:ro
      - ./grafana/provisioning/dashboards:/etc/grafana/provisioning/dashboards:ro
      - ./grafana/dashboards:/var/lib/grafana/dashboards:ro
    depends_on:
      prometheus:
        condition: service_healthy
    networks: [liquid-hive-net]
    healthcheck:
      test: ["CMD-SHELL", "curl -f http://localhost:3000/api/health || exit 1"]
      interval: 30s
      timeout: 10s
      retries: 3
    <<: *restart-policy

  # Alertmanager - Alert routing
  alertmanager:
    image: prom/alertmanager:latest
    ports:
<<<<<<< HEAD
      - "${ALERTMANAGER_PORT:-9093}:9093"
    volumes:
      - ./prometheus/alertmanager.yml:/etc/alertmanager/alertmanager.yml:ro
      - alertmanager_data:/alertmanager
    command:
      - '--config.file=/etc/alertmanager/alertmanager.yml'
      - '--storage.path=/alertmanager'
      - '--web.external-url=http://localhost:9093'
    networks: [liquid-hive-net]
    healthcheck:
      test: ["CMD", "wget", "--quiet", "--tries=1", "--spider", "http://localhost:9093/-/healthy"]
      interval: 30s
      timeout: 10s
      retries: 3
    <<: *restart-policy

  # =============================================================================
  # Optional Services
  # =============================================================================
=======
      - "6379:6379"
    networks: [fusionnet]
    healthcheck:
      test: ["CMD", "redis-cli", "ping"]
      interval: 10s
      timeout: 3s
      retries: 5

  # Graph database for the knowledge graph.  Neo4j is used by default; the
  # NEO4J_AUTH environment variable should be updated for production.
  neo4j:
    image: neo4j:5.15
    environment:
      - NEO4J_AUTH=${NEO4J_USER:-neo4j}/${NEO4J_PASSWORD:-change_this_password}
    ports:
      - "7687:7687"
    networks: [fusionnet]
    healthcheck:
      test: ["CMD", "bash", "-lc", "cypher-shell -u ${NEO4J_USER:-neo4j} -p ${NEO4J_PASSWORD:-change_this_password} 'RETURN 1' || exit 1"]
      interval: 20s
      timeout: 5s
      retries: 10
>>>>>>> f604563b

  # VLLM - Local LLM serving (GPU required)
  vllm:
    image: vllm/vllm-openai:latest
    profiles: [gpu, llm]
    environment:
      MODEL_NAME: ${VLLM_MODEL_NAME:-microsoft/DialoGPT-medium}
      NVIDIA_VISIBLE_DEVICES: all
      CUDA_VISIBLE_DEVICES: 0
    ports:
      - "${VLLM_PORT:-8001}:8000"
    networks: [liquid-hive-net]
    deploy:
      resources:
        reservations:
          devices:
            - driver: nvidia
              count: 1
              capabilities: [gpu]
    healthcheck:
<<<<<<< HEAD
      test: ["CMD", "curl", "-f", "http://localhost:8000/v1/models"]
      interval: 60s
      timeout: 30s
      retries: 3
      start_period: 120s
    <<: *restart-policy

  # RAG Document Watcher - Automated document indexing
=======
      test: ["CMD", "bash", "-lc", "curl -fsS http://localhost:8000/health || exit 1"]
      interval: 20s
      timeout: 5s
      retries: 10

  # Qdrant vector database for production-grade RAG capabilities.
  # Replaces FAISS with a scalable, production-ready vector database.
  qdrant:
    image: qdrant/qdrant:latest
    ports:
      - "6333:6333"
      - "6334:6334"
    volumes:
      - ./data/qdrant_storage:/qdrant/storage
    environment:
      - QDRANT__SERVICE__HTTP_PORT=6333
      - QDRANT__SERVICE__GRPC_PORT=6334
    networks: [fusionnet]
    healthcheck:
      test: ["CMD", "bash", "-lc", "curl -fsS http://localhost:6333/collections || exit 1"]
      interval: 15s
      timeout: 5s
      retries: 10

  alertmanager:
    image: prom/alertmanager:latest
    ports:
      - "9093:9093"
    networks: [fusionnet]
    command:
      - '--config.file=/etc/alertmanager/alertmanager.yml'
    volumes:
      - ./prometheus/alertmanager.yml:/etc/alertmanager/alertmanager.yml

  # RAG watcher daemon.  Monitors the ingest directory and automatically
  # indexes new documents into the vector store.  Uses the same image as
  # the API since the script resides in this repository.
>>>>>>> f604563b
  rag_watcher:
    build: .
    profiles: [rag, full]
    command: ["python", "-m", "rag_watcher_service"]
    environment:
      <<: *common-env
      INGEST_WATCH_DIR: /app/data/ingest
      PYTHONPATH: /app/src:/app
    volumes:
      - ./data/ingest:/app/data/ingest
      - ./data/rag_index:/app/rag_index
      - qdrant_data:/app/qdrant_storage
      - ./src:/app/src:ro
    depends_on:
      api:
        condition: service_healthy
      qdrant:
        condition: service_healthy
    networks: [liquid-hive-net]
    <<: *restart-policy

  # =============================================================================
  # Development Tools
  # =============================================================================

  # Adminer - Database administration
  adminer:
    image: adminer:latest
    profiles: [dev, tools]
    ports:
      - "${ADMINER_PORT:-8080}:8080"
    environment:
      ADMINER_DEFAULT_SERVER: mongodb
    networks: [liquid-hive-net]
    <<: *restart-policy

  # Redis Commander - Redis administration
  redis-commander:
    image: rediscommander/redis-commander:latest
    profiles: [dev, tools]
    ports:
      - "${REDIS_COMMANDER_PORT:-8081}:8081"
    environment:
      REDIS_HOSTS: local:redis:6379
      HTTP_USER: ${REDIS_COMMANDER_USER:-admin}
      HTTP_PASSWORD: ${REDIS_COMMANDER_PASSWORD:-admin}
    depends_on:
      redis:
        condition: service_healthy
    networks: [liquid-hive-net]
    <<: *restart-policy

# =============================================================================
# Networks and Volumes
# =============================================================================

networks:
  liquid-hive-net:
    driver: bridge
    name: liquid-hive-network
    ipam:
      config:
        - subnet: 172.20.0.0/16

volumes:
  # Database volumes
  mongodb_data:
    name: liquid_hive_mongodb_data
  redis_data:
    name: liquid_hive_redis_data
  neo4j_data:
    name: liquid_hive_neo4j_data
  neo4j_logs:
    name: liquid_hive_neo4j_logs
  neo4j_import:
    name: liquid_hive_neo4j_import
  neo4j_plugins:
    name: liquid_hive_neo4j_plugins
  qdrant_data:
    name: liquid_hive_qdrant_data
  
  # Monitoring volumes
  prometheus_data:
    name: liquid_hive_prometheus_data
  grafana_data:
    name: liquid_hive_grafana_data
  alertmanager_data:
    name: liquid_hive_alertmanager_data<|MERGE_RESOLUTION|>--- conflicted
+++ resolved
@@ -32,7 +32,7 @@
     ports:
       - "${API_PORT:-8000}:8000"
     environment:
-<<<<<<< HEAD
+
       <<: *common-env
       PYTHONPATH: /app/src:/app
       HOST: 0.0.0.0
@@ -153,7 +153,7 @@
       retries: 5
       start_period: 30s
     <<: *restart-policy
-=======
+
       # Logging
       - LOG_LEVEL=${LOG_LEVEL:-INFO}
       - LOG_JSON=${LOG_JSON:-1}
@@ -192,7 +192,7 @@
       interval: 15s
       timeout: 5s
       retries: 5
->>>>>>> f604563b
+        main
 
   # =============================================================================
   # Monitoring and Observability
@@ -268,7 +268,7 @@
   alertmanager:
     image: prom/alertmanager:latest
     ports:
-<<<<<<< HEAD
+
       - "${ALERTMANAGER_PORT:-9093}:9093"
     volumes:
       - ./prometheus/alertmanager.yml:/etc/alertmanager/alertmanager.yml:ro
@@ -288,7 +288,7 @@
   # =============================================================================
   # Optional Services
   # =============================================================================
-=======
+
       - "6379:6379"
     networks: [fusionnet]
     healthcheck:
@@ -311,7 +311,7 @@
       interval: 20s
       timeout: 5s
       retries: 10
->>>>>>> f604563b
+        main
 
   # VLLM - Local LLM serving (GPU required)
   vllm:
@@ -332,7 +332,7 @@
               count: 1
               capabilities: [gpu]
     healthcheck:
-<<<<<<< HEAD
+
       test: ["CMD", "curl", "-f", "http://localhost:8000/v1/models"]
       interval: 60s
       timeout: 30s
@@ -341,7 +341,7 @@
     <<: *restart-policy
 
   # RAG Document Watcher - Automated document indexing
-=======
+
       test: ["CMD", "bash", "-lc", "curl -fsS http://localhost:8000/health || exit 1"]
       interval: 20s
       timeout: 5s
@@ -379,7 +379,7 @@
   # RAG watcher daemon.  Monitors the ingest directory and automatically
   # indexes new documents into the vector store.  Uses the same image as
   # the API since the script resides in this repository.
->>>>>>> f604563b
+        main
   rag_watcher:
     build: .
     profiles: [rag, full]
@@ -437,6 +437,7 @@
 # =============================================================================
 
 networks:
+
   liquid-hive-net:
     driver: bridge
     name: liquid-hive-network
@@ -467,4 +468,8 @@
   grafana_data:
     name: liquid_hive_grafana_data
   alertmanager_data:
-    name: liquid_hive_alertmanager_data+    name: liquid_hive_alertmanager_data
+
+  fusionnet:
+    driver: bridge
+        main